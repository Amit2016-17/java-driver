--- conflicted
+++ resolved
@@ -28,15 +28,12 @@
 import org.slf4j.Logger;
 import org.slf4j.LoggerFactory;
 
-<<<<<<< HEAD
 import com.datastax.driver.core.exceptions.DriverInternalError;
 
 import static com.datastax.driver.core.SchemaElement.KEYSPACE;
 import static com.datastax.driver.core.SchemaElement.TABLE;
 import static com.datastax.driver.core.SchemaElement.TYPE;
 
-=======
->>>>>>> dc32a6db
 /**
  * Keeps metadata on the connected cluster, including known nodes and schema definitions.
  */
@@ -59,122 +56,90 @@
     }
 
     // Synchronized to make it easy to detect dropped keyspaces
-<<<<<<< HEAD
     synchronized void rebuildSchema(SchemaElement targetType, String targetKeyspace, String targetName, ResultSet ks, ResultSet udts, ResultSet cfs, ResultSet cols, VersionNumber cassandraVersion) {
-
-        Map<String, List<Row>> cfDefs = new HashMap<String, List<Row>>();
-        Map<String, List<Row>> udtDefs = new HashMap<String, List<Row>>();
-        Map<String, Map<String, Map<String, ColumnMetadata.Raw>>> colsDefs = new HashMap<String, Map<String, Map<String, ColumnMetadata.Raw>>>();
-=======
-    synchronized void rebuildSchema(String keyspaceToRebuild, String tableToRebuild, ResultSet ks, ResultSet cfs, ResultSet cols, VersionNumber cassandraVersion) {
         Map<String, List<Row>> tableRows = groupByKeyspace(cfs);
+        Map<String, List<Row>> udtRows = groupByKeyspace(udts);
         Map<String, Map<String, Map<String, ColumnMetadata.Raw>>> colsDefs = groupByKeyspaceAndTable(cols, cassandraVersion);
-        if (tableToRebuild == null) {
-            // building a keyspace (keyspaceToRebuild != null), or the whole schema (keyspaceToRebuild == null)
+        if (targetType == null || targetType == KEYSPACE) {
+            // building the whole schema or a keyspace
             assert ks != null;
-            Map<String, KeyspaceMetadata> keyspaces = buildKeyspaces(ks, tableRows, colsDefs, cassandraVersion);
-            updateKeyspaces(this.keyspaces, keyspaces, keyspaceToRebuild);
-        } else {
-            // building only a table
-            assert keyspaceToRebuild != null;
-            KeyspaceMetadata keyspace = this.keyspaces.get(keyspaceToRebuild);
+            Map<String, KeyspaceMetadata> keyspaces = buildKeyspaces(ks, tableRows, colsDefs, udtRows, cassandraVersion);
+            updateKeyspaces(this.keyspaces, keyspaces, targetKeyspace);
+        } else if (targetType == TABLE) {
+            assert targetKeyspace != null;
+            KeyspaceMetadata keyspace = this.keyspaces.get(targetKeyspace);
             // If we update a keyspace we don't know about, something went
             // wrong. Log an error and schedule a full schema rebuild.
             if (keyspace == null) {
-                logger.info(String.format("Asked to rebuild table %s.%s but I don't know keyspace %s", keyspaceToRebuild, tableToRebuild, keyspaceToRebuild));
-                cluster.submitSchemaRefresh(null, null);
+                logger.info(String.format("Asked to rebuild table %s.%s but I don't know keyspace %s", targetKeyspace, targetName, targetKeyspace));
+                cluster.submitSchemaRefresh(null, null, null);
                 return;
             }
-            if (tableRows.containsKey(keyspaceToRebuild)) {
-                Map<String, TableMetadata> tables = buildTables(keyspace, tableRows.get(keyspaceToRebuild), colsDefs.get(keyspaceToRebuild), cassandraVersion);
-                updateTables(keyspace.tables, tables, tableToRebuild);
-            }
-        }
-    }
->>>>>>> dc32a6db
-
-    private Map<String, List<Row>> groupByKeyspace(ResultSet cfs) {
-        // Gather cf defs
-<<<<<<< HEAD
-        if (cfs != null) {
-            for (Row row : cfs) {
-                String ksName = row.getString(KeyspaceMetadata.KS_NAME);
-                List<Row> l = cfDefs.get(ksName);
-                if (l == null) {
-                    l = new ArrayList<Row>();
-                    cfDefs.put(ksName, l);
-                }
-                l.add(row);
-=======
-        Map<String, List<Row>> cfDefs = new HashMap<String, List<Row>>();
-        for (Row row : cfs) {
+            if (tableRows.containsKey(targetKeyspace)) {
+                Map<String, TableMetadata> tables = buildTables(keyspace, tableRows.get(targetKeyspace), colsDefs.get(targetKeyspace), cassandraVersion);
+                updateTables(keyspace.tables, tables, targetName);
+            }
+        } else if (targetType == TYPE) {
+            assert targetKeyspace != null;
+            KeyspaceMetadata keyspace = this.keyspaces.get(targetKeyspace);
+            if (keyspace == null) {
+                logger.info(String.format("Asked to rebuild UDT %s.%s but I don't know keyspace %s", targetKeyspace, targetName, targetKeyspace));
+                cluster.submitSchemaRefresh(null, null, null);
+                return;
+            }
+            if (udtRows.containsKey(targetKeyspace)) {
+                Map<String, UserType> userTypes = buildUserTypes(keyspace, udtRows.get(targetKeyspace), cassandraVersion);
+                updateUserTypes(keyspace.userTypes, userTypes, targetName);
+            }
+        }
+    }
+
+    private Map<String, List<Row>> groupByKeyspace(ResultSet rows) {
+        if (rows == null)
+            return Collections.emptyMap();
+
+        Map<String, List<Row>> groupedRows = new HashMap<String, List<Row>>();
+        for (Row row : rows) {
             String ksName = row.getString(KeyspaceMetadata.KS_NAME);
-            List<Row> l = cfDefs.get(ksName);
+            List<Row> l = groupedRows.get(ksName);
             if (l == null) {
                 l = new ArrayList<Row>();
-                cfDefs.put(ksName, l);
->>>>>>> dc32a6db
-            }
-        }
-        return cfDefs;
-    }
-
-<<<<<<< HEAD
-        // Gather udt defs
-        if (udts != null) {
-            for (Row row : udts) {
-                String ksName = row.getString(KeyspaceMetadata.KS_NAME);
-                List<Row> l = udtDefs.get(ksName);
-                if (l == null) {
-                    l = new ArrayList<Row>();
-                    udtDefs.put(ksName, l);
-                }
-                l.add(row);
-=======
-    private Map<String, Map<String, Map<String, ColumnMetadata.Raw>>> groupByKeyspaceAndTable(ResultSet cols, VersionNumber cassandraVersion) {
-        Map<String, Map<String, Map<String, ColumnMetadata.Raw>>> colsDefs = new HashMap<String, Map<String, Map<String, ColumnMetadata.Raw>>>();
-        for (Row row : cols) {
+                groupedRows.put(ksName, l);
+            }
+            l.add(row);
+        }
+        return groupedRows;
+    }
+
+    private Map<String, Map<String, Map<String, ColumnMetadata.Raw>>> groupByKeyspaceAndTable(ResultSet rows, VersionNumber cassandraVersion) {
+        if (rows == null)
+            return Collections.emptyMap();
+        
+        Map<String, Map<String, Map<String, ColumnMetadata.Raw>>> groupedRows = new HashMap<String, Map<String, Map<String, ColumnMetadata.Raw>>>();
+        for (Row row : rows) {
             String ksName = row.getString(KeyspaceMetadata.KS_NAME);
             String cfName = row.getString(TableMetadata.CF_NAME);
-            Map<String, Map<String, ColumnMetadata.Raw>> colsByCf = colsDefs.get(ksName);
+            Map<String, Map<String, ColumnMetadata.Raw>> colsByCf = groupedRows.get(ksName);
             if (colsByCf == null) {
                 colsByCf = new HashMap<String, Map<String, ColumnMetadata.Raw>>();
-                colsDefs.put(ksName, colsByCf);
->>>>>>> dc32a6db
-            }
-        }
-
-        // Gather columns per Cf
-        if (cols != null) {
-            for (Row row : cols) {
-                String ksName = row.getString(KeyspaceMetadata.KS_NAME);
-                String cfName = row.getString(TableMetadata.CF_NAME);
-                Map<String, Map<String, ColumnMetadata.Raw>> colsByCf = colsDefs.get(ksName);
-                if (colsByCf == null) {
-                    colsByCf = new HashMap<String, Map<String, ColumnMetadata.Raw>>();
-                    colsDefs.put(ksName, colsByCf);
-                }
-                Map<String, ColumnMetadata.Raw> l = colsByCf.get(cfName);
-                if (l == null) {
-                    l = new HashMap<String, ColumnMetadata.Raw>();
-                    colsByCf.put(cfName, l);
-                }
-                ColumnMetadata.Raw c = ColumnMetadata.Raw.fromRow(row, cassandraVersion);
-                l.put(c.name, c);
-            }
-        }
-        return colsDefs;
-    }
-
-<<<<<<< HEAD
-        if (targetType == null || targetType == KEYSPACE) { // Refresh one or all keyspaces
-            assert ks != null;
-            Set<String> addedKs = new HashSet<String>();
-            for (Row ksRow : ks) {
-                String ksName = ksRow.getString(KeyspaceMetadata.KS_NAME);
-                KeyspaceMetadata ksm = KeyspaceMetadata.build(ksRow, udtDefs.get(ksName));
-=======
-    private Map<String, KeyspaceMetadata> buildKeyspaces(ResultSet keyspaceRows, Map<String, List<Row>> tableRows, Map<String, Map<String, Map<String, ColumnMetadata.Raw>>> colsDefs, VersionNumber cassandraVersion) {
+                groupedRows.put(ksName, colsByCf);
+            }
+            Map<String, ColumnMetadata.Raw> l = colsByCf.get(cfName);
+            if (l == null) {
+                l = new HashMap<String, ColumnMetadata.Raw>();
+                colsByCf.put(cfName, l);
+            }
+            ColumnMetadata.Raw c = ColumnMetadata.Raw.fromRow(row, cassandraVersion);
+            l.put(c.name, c);
+        }
+        return groupedRows;
+    }
+
+    private Map<String, KeyspaceMetadata> buildKeyspaces(ResultSet keyspaceRows,
+                                                         Map<String, List<Row>> tableRows,
+                                                         Map<String, Map<String, Map<String, ColumnMetadata.Raw>>> colsDefs,
+                                                         Map<String, List<Row>> udtRows,
+                                                         VersionNumber cassandraVersion) {
         Map<String, KeyspaceMetadata> keyspaces = new LinkedHashMap<String, KeyspaceMetadata>();
         for (Row keyspaceRow : keyspaceRows) {
             KeyspaceMetadata keyspace = KeyspaceMetadata.build(keyspaceRow);
@@ -182,11 +147,14 @@
             for (TableMetadata table : tables.values()) {
                 keyspace.add(table);
             }
+            Map<String, UserType> userTypes = buildUserTypes(keyspace, udtRows.get(keyspace.getName()), cassandraVersion);
+            for (UserType userType : userTypes.values()) {
+                keyspace.add(userType);
+            }
             keyspaces.put(keyspace.getName(), keyspace);
         }
         return keyspaces;
     }
->>>>>>> dc32a6db
 
     private Map<String, TableMetadata> buildTables(KeyspaceMetadata keyspace, List<Row> tableRows, Map<String, Map<String, ColumnMetadata.Raw>> colsDefs, VersionNumber cassandraVersion) {
         Map<String, TableMetadata> tables = new LinkedHashMap<String, TableMetadata>();
@@ -227,39 +195,17 @@
         return tables;
     }
 
-<<<<<<< HEAD
-            // If keyspace is null, it means we're rebuilding from scratch, so
-            // remove anything that was not just added as it means it's a dropped keyspace
-            if (targetKeyspace == null) {
-                Iterator<String> iter = keyspaces.keySet().iterator();
-                while (iter.hasNext()) {
-                    if (!addedKs.contains(iter.next()))
-                        iter.remove();
-                }
-            }
-        } else if (targetType == TABLE) {
-            assert targetKeyspace != null;
-            KeyspaceMetadata ksm = keyspaces.get(targetKeyspace);
-
-            // If we update a keyspace we don't know about, something went
-            // wrong. Log an error an schedule a full schema rebuilt.
-            if (ksm == null) {
-                logger.error(String.format("Asked to rebuild table %s.%s but I don't know keyspace %s", targetKeyspace, targetName, targetKeyspace));
-                cluster.submitSchemaRefresh(null, null, null);
-                return;
-            }
-
-            if (cfDefs.containsKey(targetKeyspace))
-                buildTableMetadata(ksm, cfDefs.get(targetKeyspace), colsDefs.get(targetKeyspace), cassandraVersion);
-        } else if (targetType == TYPE) {
-            assert targetKeyspace != null;
-            KeyspaceMetadata ksm = keyspaces.get(targetKeyspace);
-
-            if (ksm == null) {
-                logger.error(String.format("Asked to rebuild type %s.%s but I don't know keyspace %s", targetKeyspace, targetName, targetKeyspace));
-                cluster.submitSchemaRefresh(null, null, null);
-                return;
-=======
+    private Map<String, UserType> buildUserTypes(KeyspaceMetadata keyspace, List<Row> udtRows, VersionNumber cassandraVersion) {
+        Map<String, UserType> userTypes = new LinkedHashMap<String, UserType>();
+        if (udtRows != null) {
+            for (Row udtRow : udtRows) {
+                UserType type = UserType.build(udtRow);
+                userTypes.put(type.getTypeName(), type);
+            }
+        }
+        return userTypes;
+    }
+
     /**
      * Update {@code oldKeyspaces} with the changes contained in {@code newKeyspaces}.
      * This method also takes care of triggering the relevant events
@@ -325,19 +271,33 @@
                 triggerOnTableAdded(newTable);
             } else if (!oldTable.equals(newTable)) {
                 triggerOnTableChanged(newTable, oldTable);
->>>>>>> dc32a6db
-            }
-        }
-    }
-
-<<<<<<< HEAD
-            if (udtDefs.containsKey(targetKeyspace))
-                ksm.addUserTypes(udtDefs.get(targetKeyspace));
-=======
+            }
+        }
+    }
+
+    private void updateUserTypes(Map<String, UserType> oldTypes, Map<String, UserType> newTypes, String typeToRebuild) {
+        Iterator<UserType> it = oldTypes.values().iterator();
+        while (it.hasNext()) {
+            UserType oldType = it.next();
+            String typeName = oldType.getTypeName();
+            if ((typeToRebuild == null || typeToRebuild.equals(typeName)) && !newTypes.containsKey(typeName)) {
+                it.remove();
+                triggerOnUserTypeRemoved(oldType);
+            }
+        }
+        for (UserType newType : newTypes.values()) {
+            UserType oldType = oldTypes.put(newType.getTypeName(), newType);
+            if (oldType == null) {
+                triggerOnUserTypeAdded(newType);
+            } else if (!newType.equals(oldType)) {
+                triggerOnUserTypeChanged(newType, oldType);
+            }
+        }
+    }
+
     void triggerOnKeyspaceAdded(KeyspaceMetadata keyspace) {
         for (SchemaChangeListener listener : cluster.schemaChangeListeners) {
             listener.onKeyspaceAdded(keyspace);
->>>>>>> dc32a6db
         }
     }
 
@@ -368,6 +328,24 @@
     void triggerOnTableRemoved(TableMetadata table) {
         for (SchemaChangeListener listener : cluster.schemaChangeListeners) {
             listener.onTableRemoved(table);
+        }
+    }
+
+    void triggerOnUserTypeAdded(UserType type) {
+        for (SchemaChangeListener listener : cluster.schemaChangeListeners) {
+            listener.onUserTypeAdded(type);
+        }
+    }
+
+    void triggerOnUserTypeChanged(UserType current, UserType previous) {
+        for (SchemaChangeListener listener : cluster.schemaChangeListeners) {
+            listener.onUserTypeChanged(current, previous);
+        }
+    }
+
+    void triggerOnUserTypeRemoved(UserType type) {
+        for (SchemaChangeListener listener : cluster.schemaChangeListeners) {
+            listener.onUserTypeRemoved(type);
         }
     }
 
