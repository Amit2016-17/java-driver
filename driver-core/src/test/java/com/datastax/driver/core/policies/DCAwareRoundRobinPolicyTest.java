/*
 *      Copyright (C) 2012-2015 DataStax Inc.
 *
 *   Licensed under the Apache License, Version 2.0 (the "License");
 *   you may not use this file except in compliance with the License.
 *   You may obtain a copy of the License at
 *
 *      http://www.apache.org/licenses/LICENSE-2.0
 *
 *   Unless required by applicable law or agreed to in writing, software
 *   distributed under the License is distributed on an "AS IS" BASIS,
 *   WITHOUT WARRANTIES OR CONDITIONS OF ANY KIND, either express or implied.
 *   See the License for the specific language governing permissions and
 *   limitations under the License.
 */
package com.datastax.driver.core.policies;

import com.datastax.driver.core.*;
import com.datastax.driver.core.exceptions.NoHostAvailableException;
import com.google.common.collect.Lists;
import org.apache.log4j.Level;
import org.apache.log4j.Logger;
import org.mockito.ArgumentCaptor;
import org.mockito.Captor;
import org.mockito.Mockito;
import org.testng.annotations.AfterMethod;
import org.testng.annotations.BeforeMethod;
import org.testng.annotations.Test;

import java.util.Collection;

import static com.datastax.driver.core.Assertions.assertThat;
import static com.datastax.driver.core.ScassandraCluster.datacenter;
import static com.datastax.driver.core.TestUtils.findHost;
import static com.datastax.driver.core.TestUtils.nonQuietClusterCloseOptions;
import static com.google.common.collect.Lists.newArrayList;
import static org.mockito.Matchers.any;
import static org.mockito.Mockito.spy;
import static org.mockito.MockitoAnnotations.initMocks;

public class DCAwareRoundRobinPolicyTest {

    Logger policyLogger = Logger.getLogger(DCAwareRoundRobinPolicy.class);
    Level originalLevel;
    MemoryAppender logs;
    QueryTracker queryTracker;

    @Captor
    ArgumentCaptor<Collection<Host>> initHostsCaptor;

    @BeforeMethod(groups = "short")
    public void setUp() {
        initMocks(this);
        originalLevel = policyLogger.getLevel();
        policyLogger.setLevel(Level.WARN);
        logs = new MemoryAppender();
        policyLogger.addAppender(logs);
        queryTracker = new QueryTracker();
    }

    @AfterMethod(groups = "short", alwaysRun = true)
    public void tearDown() {
        policyLogger.setLevel(originalLevel);
        policyLogger.removeAppender(logs);
    }

    private Cluster.Builder builder() {
        return Cluster.builder()
                // Close cluster immediately to speed up tests.
                .withNettyOptions(nonQuietClusterCloseOptions);
    }

    /**
     * Ensures that {@link DCAwareRoundRobinPolicy} will round robin within hosts in the explicitly specific local DC
     * via {@link DCAwareRoundRobinPolicy.Builder#withLocalDc(String)}
     *
     * @test_category load_balancing:dc_aware
     */
    @Test(groups = "short")
    public void should_round_robin_within_local_dc() {
        // given: a 10 node 2 DC cluster.
        ScassandraCluster sCluster = ScassandraCluster.builder().withNodes(5, 5).build();
        Cluster cluster = builder()
<<<<<<< HEAD
                .addContactPointsWithPorts(sCluster.address(1, 1))
                .withAddressTranslator(sCluster.addressTranslator())
=======
                .addContactPoints(sCluster.address(1, 1).getAddress())
                .withPort(sCluster.getBinaryPort())
>>>>>>> 2c3c7490
                .withLoadBalancingPolicy(DCAwareRoundRobinPolicy.builder().withLocalDc(datacenter(1)).build())
                .build();
        try {
            sCluster.init();

            Session session = cluster.connect();
            // when: a query is executed 50 times.
            queryTracker.query(session, 50);

            // then: each node in local DC should get an equal (10) number of requests.
            // then: no node in the remote DC should get a request.
            for (int i = 1; i <= 5; i++) {
                queryTracker.assertQueried(sCluster, 1, i, 10);
                queryTracker.assertQueried(sCluster, 2, i, 0);
            }
        } finally {
            cluster.close();
            sCluster.stop();
        }
    }

    /**
     * Ensures that {@link DCAwareRoundRobinPolicy} does not use remote hosts if replicas in the local DC are UP.
     *
     * @test_category load_balancing:dc_aware
     */
    @Test(groups = "short")
    public void should_not_use_remote_hosts_if_some_nodes_are_up_in_local_dc() {
        // given: a 10 node 2 DC cluster with DC policy with 2 remote hosts.
        ScassandraCluster sCluster = ScassandraCluster.builder().withNodes(5, 5).build();
        Cluster cluster = builder()
<<<<<<< HEAD
                .addContactPointsWithPorts(sCluster.address(1, 1))
                .withAddressTranslator(sCluster.addressTranslator())
=======
                .addContactPoints(sCluster.address(1, 1).getAddress())
                .withPort(sCluster.getBinaryPort())
>>>>>>> 2c3c7490
                .withLoadBalancingPolicy(DCAwareRoundRobinPolicy.builder().withLocalDc(datacenter(1)).withUsedHostsPerRemoteDc(2).build())
                .build();

        try {
            sCluster.init();

            Session session = cluster.connect();

            // when: a query is executed 50 times and some hosts are down in the local DC.
            sCluster.stop(cluster, 1, 5);
            sCluster.stop(cluster, 1, 3);
            sCluster.stop(cluster, 1, 1);
            assertThat(cluster).controlHost().isNotNull();
            queryTracker.query(session, 50);

            // then: all requests should be distributed to the remaining up nodes in local DC.
            queryTracker.assertQueried(sCluster, 1, 2, 25);
            queryTracker.assertQueried(sCluster, 1, 4, 25);

            // then: no nodes in the remote DC should have been queried.
            for (int i = 1; i <= 5; i++) {
                queryTracker.assertQueried(sCluster, 2, i, 0);
            }
        } finally {
            cluster.close();
            sCluster.stop();
        }
    }

    /**
     * Ensures that {@link DCAwareRoundRobinPolicy} will round robin on remote hosts but only if
     * no local replicas are available and only within the number of hosts configured by
     * {@link DCAwareRoundRobinPolicy.Builder#withUsedHostsPerRemoteDc(int)}
     *
     * @test_category load_balancing:dc_aware
     */
    @Test(groups = "short")
    public void should_round_robin_on_remote_hosts_when_no_up_nodes_in_local_dc() {
        // given: a 10 node 2 DC cluster with DC policy with 2 remote hosts.
        ScassandraCluster sCluster = ScassandraCluster.builder().withNodes(5, 5).build();
        Cluster cluster = builder()
<<<<<<< HEAD
                .addContactPointsWithPorts(sCluster.address(1, 1))
                .withAddressTranslator(sCluster.addressTranslator())
=======
                .addContactPoints(sCluster.address(1, 1).getAddress())
                .withPort(sCluster.getBinaryPort())
>>>>>>> 2c3c7490
                .withLoadBalancingPolicy(DCAwareRoundRobinPolicy.builder().withUsedHostsPerRemoteDc(2).build())
                .build();

        try {
            sCluster.init();

            Session session = cluster.connect();

            sCluster.stopDC(cluster, 1);

            // Wait for control connection to be re-established, needed as
            // control connection attempts increment LBP counter.
            assertThat(cluster).controlHost().isNotNull();

            // when: a query is executed 50 times and all hosts are down in local DC.
            queryTracker.query(session, 50);

            // then: only usedHostsPerRemoteDc nodes in the remote DC should get requests.
            Collection<Integer> queryCounts = newArrayList();
            for (int i = 1; i <= 5; i++) {
                queryCounts.add(queryTracker.queryCount(sCluster, 2, i));
            }
            assertThat(queryCounts).containsOnly(0, 0, 0, 25, 25);
        } finally {
            cluster.close();
            sCluster.stop();
        }
    }

    /**
     * Ensures that {@link DCAwareRoundRobinPolicy} will by default only use remote hosts for non DC local
     * Consistency Levels.   In the case that a DC local Consistency Level is provided a
     * {@link NoHostAvailableException} is raised.
     *
     * @test_category load_balancing:dc_aware
     */
    @Test(groups = "short", dataProvider = "consistencyLevels", dataProviderClass = DataProviders.class)
    public void should_only_use_remote_hosts_when_using_non_dc_local_cl(ConsistencyLevel cl) {
        // given: a 4 node 2 DC Cluster with a LB policy that specifies to not allow remote dcs for
        // a local consistency level.
        ScassandraCluster sCluster = ScassandraCluster.builder().withNodes(2, 2).build();
        Cluster cluster = builder()
<<<<<<< HEAD
                .addContactPointsWithPorts(sCluster.address(1, 1))
                .withAddressTranslator(sCluster.addressTranslator())
=======
                .addContactPoints(sCluster.address(1, 1).getAddress())
                .withPort(sCluster.getBinaryPort())
>>>>>>> 2c3c7490
                .withLoadBalancingPolicy(DCAwareRoundRobinPolicy.builder().withUsedHostsPerRemoteDc(2).build())
                .build();

        try {
            sCluster.init();

            Session session = cluster.connect();

            sCluster.stopDC(cluster, 1);

            // Wait for control connection to be re-established, needed as
            // control connection attempts increment LBP counter.
            assertThat(cluster).controlHost().isNotNull();

            // when: a query is executed 50 times and all hosts are down in local DC.
            // then: expect a NHAE for a local CL since no local replicas available.
            Class<? extends Exception> expectedException = cl.isDCLocal() ? NoHostAvailableException.class : null;
            queryTracker.query(session, 50, cl, expectedException);

            int expectedQueryCount = cl.isDCLocal() ? 0 : 25;
            for (int i = 1; i <= 2; i++) {
                queryTracker.assertQueried(sCluster, 1, i, 0);
                // then: Remote hosts should only be queried for non local CLs.
                queryTracker.assertQueried(sCluster, 2, i, expectedQueryCount);
            }
        } finally {
            cluster.close();
            sCluster.stop();
        }
    }

    /**
     * Ensures that {@link DCAwareRoundRobinPolicy} will use remote hosts for non DC local
     * Consistency Levels if {@link DCAwareRoundRobinPolicy.Builder#allowRemoteDCsForLocalConsistencyLevel} is used.
     * In the case that a DC local Consistency Level is provided a {@link NoHostAvailableException} is raised.
     *
     * @test_category load_balancing:dc_aware
     */
    @Test(groups = "short", dataProvider = "consistencyLevels", dataProviderClass = DataProviders.class)
    public void should_use_remote_hosts_for_local_cl_when_allowed(ConsistencyLevel cl) {
        // given: a 4 node 2 DC Cluster with a LB policy that specifies to allow remote dcs for
        // a local consistency level.
        ScassandraCluster sCluster = ScassandraCluster.builder().withNodes(2, 2).build();
        Cluster cluster = builder()
<<<<<<< HEAD
                .addContactPointsWithPorts(sCluster.address(1, 1))
                .withAddressTranslator(sCluster.addressTranslator())
=======
                .addContactPoints(sCluster.address(1, 1).getAddress())
                .withPort(sCluster.getBinaryPort())
>>>>>>> 2c3c7490
                .withLoadBalancingPolicy(DCAwareRoundRobinPolicy.builder()
                        .allowRemoteDCsForLocalConsistencyLevel()
                        .withUsedHostsPerRemoteDc(2).build())
                .build();

        try {
            sCluster.init();

            Session session = cluster.connect();

            sCluster.stopDC(cluster, 1);

            // Wait for control connection to be re-established, needed as
            // control connection attempts increment LBP counter.
            assertThat(cluster).controlHost().isNotNull();

            // when: a query is executed 50 times and all hosts are down in local DC.
            queryTracker.query(session, 50, cl, null);

            for (int i = 1; i <= 2; i++) {
                queryTracker.assertQueried(sCluster, 1, i, 0);
                // then: Remote hosts should be queried.
                queryTracker.assertQueried(sCluster, 2, i, 25);
            }
        } finally {
            cluster.close();
            sCluster.stop();
        }
    }

    /**
     * Ensures that when {@link DCAwareRoundRobinPolicy} is wrapped with a {@link HostFilterPolicy} that
     * blacklists a data center that nodes in that datacenter are never queried.
     *
     * @test_category load_balancing:dc_aware
     */
    @Test(groups = "short")
    public void should_not_send_requests_to_blacklisted_dc_using_host_filter_policy() {
        // given: a 6 node 3 DC cluster with a DCAwareRoundRobinPolicy that is filtering hosts in DC2.
        ScassandraCluster sCluster = ScassandraCluster.builder().withNodes(2, 2, 2).build();
        LoadBalancingPolicy loadBalancingPolicy = HostFilterPolicy.fromDCBlackList(
                DCAwareRoundRobinPolicy.builder().withUsedHostsPerRemoteDc(2).build(),
                Lists.newArrayList(datacenter(2)));
        Cluster cluster = builder()
<<<<<<< HEAD
                .addContactPointsWithPorts(sCluster.address(1, 1))
                .withAddressTranslator(sCluster.addressTranslator())
=======
                .addContactPoints(sCluster.address(1, 1).getAddress())
                .withPort(sCluster.getBinaryPort())
>>>>>>> 2c3c7490
                .withLoadBalancingPolicy(loadBalancingPolicy)
                .build();

        try {
            sCluster.init();

            Session session = cluster.connect();

            // when: A query is made and nodes for the local dc are available.
            queryTracker.query(session, 50);

            // then: only nodes in the local DC should have been queried.
            queryTracker.assertQueried(sCluster, 1, 1, 25);
            queryTracker.assertQueried(sCluster, 1, 2, 25);
            queryTracker.assertQueried(sCluster, 2, 1, 0);
            queryTracker.assertQueried(sCluster, 2, 2, 0);
            queryTracker.assertQueried(sCluster, 3, 1, 0);
            queryTracker.assertQueried(sCluster, 3, 1, 0);

            // when: A query is made and all nodes in the local dc are down.
            sCluster.stopDC(cluster, 1);
            assertThat(cluster).controlHost().isNotNull();
            queryTracker.reset();
            queryTracker.query(session, 50);

            // then: Only nodes in DC3 should have been queried, since DC2 is blacklisted and DC1 is down.
            queryTracker.assertQueried(sCluster, 1, 1, 0);
            queryTracker.assertQueried(sCluster, 1, 2, 0);
            queryTracker.assertQueried(sCluster, 2, 1, 0);
            queryTracker.assertQueried(sCluster, 2, 2, 0);
            queryTracker.assertQueried(sCluster, 3, 1, 25);
            queryTracker.assertQueried(sCluster, 3, 2, 25);
        } finally {
            cluster.close();
            sCluster.stop();
        }
    }

    /**
     * Ensures that when {@link DCAwareRoundRobinPolicy} is wrapped with a {@link HostFilterPolicy} that
     * white lists data centers that only nodes in those data centers are queried.
     *
     * @test_category load_balancing:dc_aware
     */
    @Test(groups = "short")
    public void should_send_requests_to_whitelisted_dcs_using_host_filter_policy() {
        // given: a 6 node 3 DC cluster with a DCAwareRoundRobinPolicy that is whitelisting hosts in DC1 and DC2.
        ScassandraCluster sCluster = ScassandraCluster.builder().withNodes(2, 2, 2).build();
        LoadBalancingPolicy loadBalancingPolicy = HostFilterPolicy.fromDCWhiteList(
                DCAwareRoundRobinPolicy.builder().withUsedHostsPerRemoteDc(2).build(),
                Lists.newArrayList(datacenter(1), datacenter(2)));
        Cluster cluster = builder()
<<<<<<< HEAD
                .addContactPointsWithPorts(sCluster.address(1, 1))
                .withAddressTranslator(sCluster.addressTranslator())
=======
                .addContactPoints(sCluster.address(1, 1).getAddress())
                .withPort(sCluster.getBinaryPort())
>>>>>>> 2c3c7490
                .withLoadBalancingPolicy(loadBalancingPolicy)
                .build();

        try {
            sCluster.init();

            Session session = cluster.connect();

            // when: A query is made and nodes for the local dc are available.
            queryTracker.query(session, 50);

            // then: only nodes in the local DC should have been queried.
            queryTracker.assertQueried(sCluster, 1, 1, 25);
            queryTracker.assertQueried(sCluster, 1, 2, 25);
            queryTracker.assertQueried(sCluster, 2, 1, 0);
            queryTracker.assertQueried(sCluster, 2, 2, 0);
            queryTracker.assertQueried(sCluster, 3, 1, 0);
            queryTracker.assertQueried(sCluster, 3, 1, 0);

            // when: A query is made and all nodes in the local dc are down.
            sCluster.stopDC(cluster, 1);
            assertThat(cluster).controlHost().isNotNull();
            queryTracker.reset();
            queryTracker.query(session, 50);

            // then: Only nodes in DC2 should have been queried, since DC3 is not in the whitelist and DC1 is down.
            queryTracker.assertQueried(sCluster, 1, 1, 0);
            queryTracker.assertQueried(sCluster, 1, 2, 0);
            queryTracker.assertQueried(sCluster, 2, 1, 25);
            queryTracker.assertQueried(sCluster, 2, 2, 25);
            queryTracker.assertQueried(sCluster, 3, 1, 0);
            queryTracker.assertQueried(sCluster, 3, 1, 0);
        } finally {
            cluster.close();
            sCluster.stop();
        }
    }

    /**
     * Ensures that {@link DCAwareRoundRobinPolicy} will determine it's local DC based on the data center of the
     * contact point(s).
     *
     * @test_category load_balancing:dc_aware
     */
    @Test(groups = "short")
    public void should_use_local_dc_from_contact_points_when_not_explicitly_specified() {
        // given: a 4 node 2 DC cluster without a local DC specified.
        DCAwareRoundRobinPolicy policy = spy(DCAwareRoundRobinPolicy.builder().build());
        ScassandraCluster sCluster = ScassandraCluster.builder().withNodes(2, 2).build();
        Cluster cluster = builder()
<<<<<<< HEAD
                .addContactPointsWithPorts(sCluster.address(1, 1))
                .withAddressTranslator(sCluster.addressTranslator())
=======
                .addContactPoints(sCluster.address(1, 1).getAddress())
                .withPort(sCluster.getBinaryPort())
>>>>>>> 2c3c7490
                .withLoadBalancingPolicy(policy)
                .build();

        try {
            sCluster.init();

            Host host1 = findHost(cluster, 1);

            // when: the cluster is initialized.
            cluster.init();

            // then: should have been initialized with only the host given as the contact point.
            Mockito.verify(policy).init(any(Cluster.class), initHostsCaptor.capture());
            assertThat(initHostsCaptor.getValue()).containsExactly(host1);
            // then: the local dc should match the contact points' datacenter.
            assertThat(policy.localDc).isEqualTo(host1.getDatacenter());
            // then: should not indicate that contact points don't match the local datacenter.
            assertThat(logs.get()).doesNotContain("Some contact points don't match local datacenter");
        } finally {
            cluster.close();
            sCluster.stop();
        }
    }

    /**
     * Ensures that {@link DCAwareRoundRobinPolicy} will determine it's local DC based on the data center of the
     * contact point(s) and if contact points in different DCs are detected that a log message is generated
     * indicating some contact points don't match the local data center.
     *
     * @test_category load_balancing:dc_aware
     */
    @Test(groups = "short")
    public void should_warn_if_contact_points_have_different_dcs_when_not_explicitly_specified() {
        // given: a 4 node 2 DC cluster with a Cluster instance with contact points in different DCs
        // and no contact point specified.
        DCAwareRoundRobinPolicy policy = spy(DCAwareRoundRobinPolicy.builder().build());
        ScassandraCluster sCluster = ScassandraCluster.builder().withNodes(2, 2).build();
        Cluster cluster = builder()
<<<<<<< HEAD
                .addContactPointsWithPorts(sCluster.address(1, 1), sCluster.address(2, 1))
                .withAddressTranslator(sCluster.addressTranslator())
=======
                .addContactPoints(sCluster.address(1, 1).getAddress(), sCluster.address(2, 1).getAddress())
                .withPort(sCluster.getBinaryPort())
>>>>>>> 2c3c7490
                .withLoadBalancingPolicy(policy)
                .build();

        try {
            sCluster.init();

            Host host1 = findHost(cluster, 1);
            Host host3 = findHost(cluster, 3);

            // when: the cluster is initialized.
            cluster.init();

            // then: should have been initialized with only two hosts given as the contact point.
            Mockito.verify(policy).init(any(Cluster.class), initHostsCaptor.capture());
            assertThat(initHostsCaptor.getValue()).containsOnly(host1, host3);
            // then: should indicate that some contact points don't match the local datacenter.
            assertThat(logs.get()).contains("Some contact points don't match local data center");
        } finally {
            cluster.close();
            sCluster.stop();
        }
    }

    /**
     * Ensures that {@link DCAwareRoundRobinPolicy} will not log a warning if all contact points match
     * the data center provided in {@link DCAwareRoundRobinPolicy.Builder#withLocalDc(String)} and that
     * the explicitly provided local data center is used.
     *
     * @test_category load_balancing:dc_aware
     */
    @Test(groups = "short")
    public void should_use_provided_local_dc_and_not_warn_if_contact_points_match() {
        // given: a 4 node 2 DC cluster with a Cluster instance with contact points in different DCs
        // and a local DC that doesn't match any contact points.
        ScassandraCluster sCluster = ScassandraCluster.builder().withNodes(2, 2).build();
        DCAwareRoundRobinPolicy policy = spy(DCAwareRoundRobinPolicy.builder().withLocalDc(datacenter(1)).build());
        Cluster cluster = builder()
<<<<<<< HEAD
                .addContactPointsWithPorts(sCluster.address(1, 1))
                .withAddressTranslator(sCluster.addressTranslator())
=======
                .addContactPoints(sCluster.address(1, 1).getAddress())
                .withPort(sCluster.getBinaryPort())
>>>>>>> 2c3c7490
                .withLoadBalancingPolicy(policy)
                .build();

        try {
            sCluster.init();

            Host host1 = findHost(cluster, 1);

            // when: the cluster is initialized.
            cluster.init();

            // then: should have been initialized with only two hosts given as the contact point.
            Mockito.verify(policy).init(any(Cluster.class), initHostsCaptor.capture());
            assertThat(initHostsCaptor.getValue()).containsOnly(host1);
            // then: the data center should appropriately be set to the one specified.
            assertThat(policy.localDc).isEqualTo(host1.getDatacenter());
            // then: should not indicate that contact points don't match the local datacenter.
            assertThat(logs.get()).doesNotContain("Some contact points don't match local data center");
        } finally {
            cluster.close();
            sCluster.stop();
        }
    }

    /**
     * Ensures that {@link DCAwareRoundRobinPolicy} will log a warning if some contact points don't match
     * the data center provided in {@link DCAwareRoundRobinPolicy.Builder#withLocalDc(String)} and that
     * the explicitly provided local data center is used.
     *
     * @test_category load_balancing:dc_aware
     */
    @Test(groups = "short")
    public void should_use_provided_local_dc_and_warn_if_contact_points_dont_match() {
        // given: a 4 node 2 DC cluster with a Cluster instance with contact points in different DCs
        // and a local DC that doesn't match any contact points.
        ScassandraCluster sCluster = ScassandraCluster.builder().withNodes(2, 2).build();
        DCAwareRoundRobinPolicy policy = spy(DCAwareRoundRobinPolicy.builder().withLocalDc(datacenter(3)).build());
        Cluster cluster = builder()
<<<<<<< HEAD
                .addContactPointsWithPorts(sCluster.address(1, 1), sCluster.address(2, 1))
                .withAddressTranslator(sCluster.addressTranslator())
=======
                .addContactPoints(sCluster.address(1, 1).getAddress(), sCluster.address(2, 1).getAddress())
                .withPort(sCluster.getBinaryPort())
>>>>>>> 2c3c7490
                .withLoadBalancingPolicy(policy)
                .build();

        try {
            sCluster.init();

            Host host1 = findHost(cluster, 1);
            Host host3 = findHost(cluster, 3);

            // when: the cluster is initialized.
            cluster.init();

            // then: should have been initialized with only two hosts given as the contact point.
            Mockito.verify(policy).init(any(Cluster.class), initHostsCaptor.capture());
            assertThat(initHostsCaptor.getValue()).containsOnly(host1, host3);
            // then: the data center should appropriately be set to the one specified.
            assertThat(policy.localDc).isEqualTo(datacenter(3));
            // then: should indicate that some contact points don't match the local datacenter.
            assertThat(logs.get()).contains("Some contact points don't match local data center");
        } finally {
            cluster.close();
            sCluster.stop();
        }
    }
}<|MERGE_RESOLUTION|>--- conflicted
+++ resolved
@@ -81,13 +81,8 @@
         // given: a 10 node 2 DC cluster.
         ScassandraCluster sCluster = ScassandraCluster.builder().withNodes(5, 5).build();
         Cluster cluster = builder()
-<<<<<<< HEAD
-                .addContactPointsWithPorts(sCluster.address(1, 1))
-                .withAddressTranslator(sCluster.addressTranslator())
-=======
-                .addContactPoints(sCluster.address(1, 1).getAddress())
-                .withPort(sCluster.getBinaryPort())
->>>>>>> 2c3c7490
+                .addContactPoints(sCluster.address(1, 1).getAddress())
+                .withPort(sCluster.getBinaryPort())
                 .withLoadBalancingPolicy(DCAwareRoundRobinPolicy.builder().withLocalDc(datacenter(1)).build())
                 .build();
         try {
@@ -119,13 +114,8 @@
         // given: a 10 node 2 DC cluster with DC policy with 2 remote hosts.
         ScassandraCluster sCluster = ScassandraCluster.builder().withNodes(5, 5).build();
         Cluster cluster = builder()
-<<<<<<< HEAD
-                .addContactPointsWithPorts(sCluster.address(1, 1))
-                .withAddressTranslator(sCluster.addressTranslator())
-=======
-                .addContactPoints(sCluster.address(1, 1).getAddress())
-                .withPort(sCluster.getBinaryPort())
->>>>>>> 2c3c7490
+                .addContactPoints(sCluster.address(1, 1).getAddress())
+                .withPort(sCluster.getBinaryPort())
                 .withLoadBalancingPolicy(DCAwareRoundRobinPolicy.builder().withLocalDc(datacenter(1)).withUsedHostsPerRemoteDc(2).build())
                 .build();
 
@@ -167,13 +157,8 @@
         // given: a 10 node 2 DC cluster with DC policy with 2 remote hosts.
         ScassandraCluster sCluster = ScassandraCluster.builder().withNodes(5, 5).build();
         Cluster cluster = builder()
-<<<<<<< HEAD
-                .addContactPointsWithPorts(sCluster.address(1, 1))
-                .withAddressTranslator(sCluster.addressTranslator())
-=======
-                .addContactPoints(sCluster.address(1, 1).getAddress())
-                .withPort(sCluster.getBinaryPort())
->>>>>>> 2c3c7490
+                .addContactPoints(sCluster.address(1, 1).getAddress())
+                .withPort(sCluster.getBinaryPort())
                 .withLoadBalancingPolicy(DCAwareRoundRobinPolicy.builder().withUsedHostsPerRemoteDc(2).build())
                 .build();
 
@@ -216,13 +201,8 @@
         // a local consistency level.
         ScassandraCluster sCluster = ScassandraCluster.builder().withNodes(2, 2).build();
         Cluster cluster = builder()
-<<<<<<< HEAD
-                .addContactPointsWithPorts(sCluster.address(1, 1))
-                .withAddressTranslator(sCluster.addressTranslator())
-=======
-                .addContactPoints(sCluster.address(1, 1).getAddress())
-                .withPort(sCluster.getBinaryPort())
->>>>>>> 2c3c7490
+                .addContactPoints(sCluster.address(1, 1).getAddress())
+                .withPort(sCluster.getBinaryPort())
                 .withLoadBalancingPolicy(DCAwareRoundRobinPolicy.builder().withUsedHostsPerRemoteDc(2).build())
                 .build();
 
@@ -267,13 +247,8 @@
         // a local consistency level.
         ScassandraCluster sCluster = ScassandraCluster.builder().withNodes(2, 2).build();
         Cluster cluster = builder()
-<<<<<<< HEAD
-                .addContactPointsWithPorts(sCluster.address(1, 1))
-                .withAddressTranslator(sCluster.addressTranslator())
-=======
-                .addContactPoints(sCluster.address(1, 1).getAddress())
-                .withPort(sCluster.getBinaryPort())
->>>>>>> 2c3c7490
+                .addContactPoints(sCluster.address(1, 1).getAddress())
+                .withPort(sCluster.getBinaryPort())
                 .withLoadBalancingPolicy(DCAwareRoundRobinPolicy.builder()
                         .allowRemoteDCsForLocalConsistencyLevel()
                         .withUsedHostsPerRemoteDc(2).build())
@@ -318,13 +293,8 @@
                 DCAwareRoundRobinPolicy.builder().withUsedHostsPerRemoteDc(2).build(),
                 Lists.newArrayList(datacenter(2)));
         Cluster cluster = builder()
-<<<<<<< HEAD
-                .addContactPointsWithPorts(sCluster.address(1, 1))
-                .withAddressTranslator(sCluster.addressTranslator())
-=======
-                .addContactPoints(sCluster.address(1, 1).getAddress())
-                .withPort(sCluster.getBinaryPort())
->>>>>>> 2c3c7490
+                .addContactPoints(sCluster.address(1, 1).getAddress())
+                .withPort(sCluster.getBinaryPort())
                 .withLoadBalancingPolicy(loadBalancingPolicy)
                 .build();
 
@@ -377,13 +347,8 @@
                 DCAwareRoundRobinPolicy.builder().withUsedHostsPerRemoteDc(2).build(),
                 Lists.newArrayList(datacenter(1), datacenter(2)));
         Cluster cluster = builder()
-<<<<<<< HEAD
-                .addContactPointsWithPorts(sCluster.address(1, 1))
-                .withAddressTranslator(sCluster.addressTranslator())
-=======
-                .addContactPoints(sCluster.address(1, 1).getAddress())
-                .withPort(sCluster.getBinaryPort())
->>>>>>> 2c3c7490
+                .addContactPoints(sCluster.address(1, 1).getAddress())
+                .withPort(sCluster.getBinaryPort())
                 .withLoadBalancingPolicy(loadBalancingPolicy)
                 .build();
 
@@ -434,13 +399,8 @@
         DCAwareRoundRobinPolicy policy = spy(DCAwareRoundRobinPolicy.builder().build());
         ScassandraCluster sCluster = ScassandraCluster.builder().withNodes(2, 2).build();
         Cluster cluster = builder()
-<<<<<<< HEAD
-                .addContactPointsWithPorts(sCluster.address(1, 1))
-                .withAddressTranslator(sCluster.addressTranslator())
-=======
-                .addContactPoints(sCluster.address(1, 1).getAddress())
-                .withPort(sCluster.getBinaryPort())
->>>>>>> 2c3c7490
+                .addContactPoints(sCluster.address(1, 1).getAddress())
+                .withPort(sCluster.getBinaryPort())
                 .withLoadBalancingPolicy(policy)
                 .build();
 
@@ -479,13 +439,8 @@
         DCAwareRoundRobinPolicy policy = spy(DCAwareRoundRobinPolicy.builder().build());
         ScassandraCluster sCluster = ScassandraCluster.builder().withNodes(2, 2).build();
         Cluster cluster = builder()
-<<<<<<< HEAD
-                .addContactPointsWithPorts(sCluster.address(1, 1), sCluster.address(2, 1))
-                .withAddressTranslator(sCluster.addressTranslator())
-=======
                 .addContactPoints(sCluster.address(1, 1).getAddress(), sCluster.address(2, 1).getAddress())
                 .withPort(sCluster.getBinaryPort())
->>>>>>> 2c3c7490
                 .withLoadBalancingPolicy(policy)
                 .build();
 
@@ -523,13 +478,8 @@
         ScassandraCluster sCluster = ScassandraCluster.builder().withNodes(2, 2).build();
         DCAwareRoundRobinPolicy policy = spy(DCAwareRoundRobinPolicy.builder().withLocalDc(datacenter(1)).build());
         Cluster cluster = builder()
-<<<<<<< HEAD
-                .addContactPointsWithPorts(sCluster.address(1, 1))
-                .withAddressTranslator(sCluster.addressTranslator())
-=======
-                .addContactPoints(sCluster.address(1, 1).getAddress())
-                .withPort(sCluster.getBinaryPort())
->>>>>>> 2c3c7490
+                .addContactPoints(sCluster.address(1, 1).getAddress())
+                .withPort(sCluster.getBinaryPort())
                 .withLoadBalancingPolicy(policy)
                 .build();
 
@@ -568,13 +518,8 @@
         ScassandraCluster sCluster = ScassandraCluster.builder().withNodes(2, 2).build();
         DCAwareRoundRobinPolicy policy = spy(DCAwareRoundRobinPolicy.builder().withLocalDc(datacenter(3)).build());
         Cluster cluster = builder()
-<<<<<<< HEAD
-                .addContactPointsWithPorts(sCluster.address(1, 1), sCluster.address(2, 1))
-                .withAddressTranslator(sCluster.addressTranslator())
-=======
                 .addContactPoints(sCluster.address(1, 1).getAddress(), sCluster.address(2, 1).getAddress())
                 .withPort(sCluster.getBinaryPort())
->>>>>>> 2c3c7490
                 .withLoadBalancingPolicy(policy)
                 .build();
 
