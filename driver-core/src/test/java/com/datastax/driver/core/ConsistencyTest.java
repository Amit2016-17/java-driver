/*
 *      Copyright (C) 2012-2015 DataStax Inc.
 *
 *   Licensed under the Apache License, Version 2.0 (the "License");
 *   you may not use this file except in compliance with the License.
 *   You may obtain a copy of the License at
 *
 *      http://www.apache.org/licenses/LICENSE-2.0
 *
 *   Unless required by applicable law or agreed to in writing, software
 *   distributed under the License is distributed on an "AS IS" BASIS,
 *   WITHOUT WARRANTIES OR CONDITIONS OF ANY KIND, either express or implied.
 *   See the License for the specific language governing permissions and
 *   limitations under the License.
 */
package com.datastax.driver.core;

import com.datastax.driver.core.exceptions.InvalidQueryException;
import com.datastax.driver.core.exceptions.ReadTimeoutException;
import com.datastax.driver.core.exceptions.UnavailableException;
import com.datastax.driver.core.exceptions.WriteTimeoutException;
import com.datastax.driver.core.policies.DCAwareRoundRobinPolicy;
import com.datastax.driver.core.policies.DowngradingConsistencyRetryPolicy;
import com.datastax.driver.core.policies.RoundRobinPolicy;
import com.datastax.driver.core.policies.TokenAwarePolicy;
import com.google.common.util.concurrent.Uninterruptibles;
import org.slf4j.Logger;
import org.slf4j.LoggerFactory;
import org.testng.annotations.Test;

import java.util.Arrays;
import java.util.EnumSet;
import java.util.List;
import java.util.Set;
import java.util.concurrent.TimeUnit;

import static com.datastax.driver.core.CreateCCM.TestMode.PER_METHOD;
import static com.datastax.driver.core.TestUtils.IP_PREFIX;
import static com.datastax.driver.core.TestUtils.ipOfNode;
import static java.util.Collections.emptyList;
import static java.util.Collections.singletonList;
import static org.testng.Assert.assertTrue;
import static org.testng.Assert.fail;

@SuppressWarnings("unused")
@CreateCCM(PER_METHOD)
@CCMConfig(
        dirtiesContext = true,
        createKeyspace = false,
        config = {
                "hinted_handoff_enabled:true",
                "phi_convict_threshold:1",
                "read_request_timeout_in_ms:100000",
                "write_request_timeout_in_ms:100000"}
)
public class ConsistencyTest extends AbstractPoliciesTest {

    private static final Logger logger = LoggerFactory.getLogger(ConsistencyTest.class);

    private Cluster.Builder tokenAwareRoundRobin() {
        return Cluster.builder()
                .withSocketOptions(new SocketOptions().setReadTimeoutMillis(120000))
                .withLoadBalancingPolicy(new TokenAwarePolicy(new RoundRobinPolicy()));
    }

    private Cluster.Builder tokenAwareRoundRobinNoShuffle() {
        return Cluster.builder()
                .withSocketOptions(new SocketOptions().setReadTimeoutMillis(120000))
                .withLoadBalancingPolicy(new TokenAwarePolicy(new RoundRobinPolicy(), false));
    }

    private Cluster.Builder tokenAwareRoundRobinDowngrading() {
        return Cluster.builder()
                .withSocketOptions(new SocketOptions().setReadTimeoutMillis(120000))
                .withLoadBalancingPolicy(new TokenAwarePolicy(new RoundRobinPolicy()))
                .withRetryPolicy(DowngradingConsistencyRetryPolicy.INSTANCE);
    }

    private Cluster.Builder tokenAwareRoundRobinNoShuffleDowngrading() {
        return Cluster.builder()
                .withSocketOptions(new SocketOptions().setReadTimeoutMillis(120000))
                .withLoadBalancingPolicy(new TokenAwarePolicy(new RoundRobinPolicy(), false))
                .withRetryPolicy(DowngradingConsistencyRetryPolicy.INSTANCE);
    }

    private Cluster.Builder roundRobinDowngrading() {
        return Cluster.builder()
                .withSocketOptions(new SocketOptions().setReadTimeoutMillis(120000))
                .withLoadBalancingPolicy(new RoundRobinPolicy())
                .withRetryPolicy(DowngradingConsistencyRetryPolicy.INSTANCE);
    }

    private Cluster.Builder tokenAwareDCAwareRoundRobinNoShuffleDowngrading() {
        return Cluster.builder()
                .withSocketOptions(new SocketOptions().setReadTimeoutMillis(120000))
                .withLoadBalancingPolicy(new TokenAwarePolicy(DCAwareRoundRobinPolicy.builder().withLocalDc("dc2").build(), false))
                .withRetryPolicy(DowngradingConsistencyRetryPolicy.INSTANCE);
    }

    @Test(groups = "long")
    @CCMConfig(
            numberOfNodes = 3,
            clusterProvider = "tokenAwareRoundRobin")
    public void testRFOneTokenAware() throws Throwable {

        createSchema(1);
        init(12, ConsistencyLevel.ONE);
        query(12, ConsistencyLevel.ONE);

        assertQueried(IP_PREFIX + '1', 0);
        assertQueried(IP_PREFIX + '2', 12);
        assertQueried(IP_PREFIX + '3', 0);

        resetCoordinators();
        stopAndWait(2);

        List<ConsistencyLevel> acceptedList = singletonList(ConsistencyLevel.ANY);

        List<ConsistencyLevel> failList = Arrays.asList(
                ConsistencyLevel.ONE,
                ConsistencyLevel.TWO,
                ConsistencyLevel.THREE,
                ConsistencyLevel.QUORUM,
                ConsistencyLevel.ALL,
                ConsistencyLevel.LOCAL_QUORUM,
                ConsistencyLevel.EACH_QUORUM);

        // Test successful writes
        for (ConsistencyLevel cl : acceptedList) {
            try {
                init(12, cl);
            } catch (Exception e) {
                fail(String.format("Test failed at CL.%s with message: %s", cl, e.getMessage()));
            }
        }

        // Test successful reads
        for (ConsistencyLevel cl : acceptedList) {
            try {
                query(12, cl);
            } catch (InvalidQueryException e) {
                List<String> acceptableErrorMessages = singletonList(
                        "ANY ConsistencyLevel is only supported for writes");
                assertTrue(acceptableErrorMessages.contains(e.getMessage()));
            }
        }

        // Test writes which should fail
        for (ConsistencyLevel cl : failList) {
            try {
                init(12, cl);
                fail(String.format("Test passed at CL.%s.", cl));
            } catch (InvalidQueryException e) {
                List<String> acceptableErrorMessages = Arrays.asList(
                        "consistency level LOCAL_QUORUM not compatible with replication strategy (org.apache.cassandra.locator.SimpleStrategy)",
                        "consistency level EACH_QUORUM not compatible with replication strategy (org.apache.cassandra.locator.SimpleStrategy)");
                assertTrue(acceptableErrorMessages.contains(e.getMessage()), String.format("Received: %s", e.getMessage()));
            } catch (UnavailableException e) {
                // expected to fail when the client has already marked the
                // node as DOWN
            } catch (WriteTimeoutException e) {
                // expected to fail when the client hasn't marked the
                // node as DOWN yet
            }
        }

        // Test reads which should fail
        for (ConsistencyLevel cl : failList) {
            try {
                query(12, cl);
                fail(String.format("Test passed at CL.%s.", cl));
            } catch (InvalidQueryException e) {
                List<String> acceptableErrorMessages = Arrays.asList(
                        "consistency level LOCAL_QUORUM not compatible with replication strategy (org.apache.cassandra.locator.SimpleStrategy)",
                        "EACH_QUORUM ConsistencyLevel is only supported for writes");
                assertTrue(acceptableErrorMessages.contains(e.getMessage()), String.format("Received: %s", e.getMessage()));
            } catch (ReadTimeoutException e) {
                // expected to fail when the client hasn't marked the
                // node as DOWN yet
            } catch (UnavailableException e) {
                // expected to fail when the client has already marked the
                // node as DOWN
            }
        }
    }

    @Test(groups = "long")
    @CCMConfig(numberOfNodes = 3,
            clusterProvider = "tokenAwareRoundRobinNoShuffle")
    public void testRFTwoTokenAware() throws Throwable {
        createSchema(2);
        init(12, ConsistencyLevel.TWO);
        query(12, ConsistencyLevel.TWO);

        assertQueried(IP_PREFIX + '1', 0);
        assertQueried(IP_PREFIX + '2', 12);
        assertQueried(IP_PREFIX + '3', 0);

        resetCoordinators();
        stopAndWait(2);

        List<ConsistencyLevel> acceptedList = Arrays.asList(
                ConsistencyLevel.ANY,
                ConsistencyLevel.ONE
        );

        List<ConsistencyLevel> failList = Arrays.asList(
                ConsistencyLevel.TWO,
                ConsistencyLevel.QUORUM,
                ConsistencyLevel.THREE,
                ConsistencyLevel.ALL,
                ConsistencyLevel.LOCAL_QUORUM,
                ConsistencyLevel.EACH_QUORUM);

        // Test successful writes
        for (ConsistencyLevel cl : acceptedList) {
            try {
                init(12, cl);
            } catch (Exception e) {
                fail(String.format("Test failed at CL.%s with message: %s", cl, e.getMessage()));
            }
        }

        // Test successful reads
        for (ConsistencyLevel cl : acceptedList) {
            try {
                query(12, cl);
            } catch (InvalidQueryException e) {
                List<String> acceptableErrorMessages = singletonList(
                        "ANY ConsistencyLevel is only supported for writes");
                assertTrue(acceptableErrorMessages.contains(e.getMessage()));
            }
        }

        // Test writes which should fail
        for (ConsistencyLevel cl : failList) {
            try {
                init(12, cl);
                fail(String.format("Test passed at CL.%s.", cl));
            } catch (InvalidQueryException e) {
                List<String> acceptableErrorMessages = Arrays.asList(
                        "consistency level LOCAL_QUORUM not compatible with replication strategy (org.apache.cassandra.locator.SimpleStrategy)",
                        "consistency level EACH_QUORUM not compatible with replication strategy (org.apache.cassandra.locator.SimpleStrategy)");
                assertTrue(acceptableErrorMessages.contains(e.getMessage()), String.format("Received: %s", e.getMessage()));
            } catch (UnavailableException e) {
                // expected to fail when the client has already marked the
                // node as DOWN
            } catch (WriteTimeoutException e) {
                // expected to fail when the client hasn't marked the
                // node as DOWN yet
            }
        }

        // Test reads which should fail
        for (ConsistencyLevel cl : failList) {
            try {
                query(12, cl);
                fail(String.format("Test passed at CL.%s.", cl));
            } catch (InvalidQueryException e) {
                List<String> acceptableErrorMessages = Arrays.asList(
                        "consistency level LOCAL_QUORUM not compatible with replication strategy (org.apache.cassandra.locator.SimpleStrategy)",
                        "EACH_QUORUM ConsistencyLevel is only supported for writes");
                assertTrue(acceptableErrorMessages.contains(e.getMessage()), String.format("Received: %s", e.getMessage()));
            } catch (ReadTimeoutException e) {
                // expected to fail when the client hasn't marked the
                // node as DOWN yet
            } catch (UnavailableException e) {
                // expected to fail when the client has already marked the
                // node as DOWN
            }
        }
    }

    @Test(groups = "long")
    @CCMConfig(numberOfNodes = 3,
            clusterProvider = "tokenAwareRoundRobinNoShuffle")
    public void testRFThreeTokenAware() throws Throwable {
        createSchema(3);
        init(12, ConsistencyLevel.TWO);
        query(12, ConsistencyLevel.TWO);

        assertQueried(IP_PREFIX + '1', 0);
        assertQueried(IP_PREFIX + '2', 12);
        assertQueried(IP_PREFIX + '3', 0);

        resetCoordinators();
        stopAndWait(2);

        Set<ConsistencyLevel> cls = EnumSet.allOf(ConsistencyLevel.class);
        // Remove serial consistencies as they require conditional read/writes
        cls.remove(ConsistencyLevel.SERIAL);
        cls.remove(ConsistencyLevel.LOCAL_SERIAL);

        List<ConsistencyLevel> acceptedList = Arrays.asList(
                ConsistencyLevel.ANY,
                ConsistencyLevel.ONE,
                ConsistencyLevel.TWO,
                ConsistencyLevel.QUORUM,
                ConsistencyLevel.LOCAL_QUORUM,
                ConsistencyLevel.EACH_QUORUM
        );

        List<ConsistencyLevel> failList = Arrays.asList(
                ConsistencyLevel.THREE,
                ConsistencyLevel.ALL
        );


        // Test successful writes
        for (ConsistencyLevel cl : acceptedList) {
            try {
                init(12, cl);
            } catch (Exception e) {
                fail(String.format("Test failed at CL.%s with message: %s", cl, e.getMessage()));
            }
        }

        // Test successful reads
        for (ConsistencyLevel cl : acceptedList) {
            try {
                query(12, cl);
            } catch (InvalidQueryException e) {
                List<String> acceptableErrorMessages = Arrays.asList(
                        "ANY ConsistencyLevel is only supported for writes",
                        "EACH_QUORUM ConsistencyLevel is only supported for writes"
                );
                assertTrue(acceptableErrorMessages.contains(e.getMessage()), "Got unexpected message " + e.getMessage());
            }
        }

        // Test writes which should fail
        for (ConsistencyLevel cl : failList) {
            try {
                init(12, cl);
                fail(String.format("Test passed at CL.%s.", cl));
            } catch (UnavailableException e) {
                // expected to fail when the client has already marked the
                // node as DOWN
            } catch (WriteTimeoutException e) {
                // expected to fail when the client hasn't marked the
                // node as DOWN yet
            }
        }

        // Test reads which should fail
        for (ConsistencyLevel cl : failList) {
            try {
                query(12, cl);
                fail(String.format("Test passed at CL.%s.", cl));
            } catch (ReadTimeoutException e) {
                // expected to fail when the client hasn't marked the
                // node as DOWN yet
            } catch (UnavailableException e) {
                // expected to fail when the client has already marked the
                // node as DOWN
            }
        }
    }


    @Test(groups = "long")
    @CCMConfig(numberOfNodes = 3,
            clusterProvider = "tokenAwareRoundRobinDowngrading")
    public void testRFOneDowngradingCL() throws Throwable {
        createSchema(1);
        init(12, ConsistencyLevel.ONE);
        query(12, ConsistencyLevel.ONE);

        assertQueried(IP_PREFIX + '1', 0);
        assertQueried(IP_PREFIX + '2', 12);
        assertQueried(IP_PREFIX + '3', 0);

        resetCoordinators();
        stopAndWait(2);

        List<ConsistencyLevel> acceptedList = singletonList(
                ConsistencyLevel.ANY
        );

        List<ConsistencyLevel> failList = Arrays.asList(
                ConsistencyLevel.ONE,
                ConsistencyLevel.TWO,
                ConsistencyLevel.THREE,
                ConsistencyLevel.QUORUM,
                ConsistencyLevel.ALL,
                ConsistencyLevel.LOCAL_QUORUM,
                ConsistencyLevel.EACH_QUORUM);

        // Test successful writes
        for (ConsistencyLevel cl : acceptedList) {
            try {
                init(12, cl);
            } catch (Exception e) {
                fail(String.format("Test failed at CL.%s with message: %s", cl, e.getMessage()));
            }
        }

        // Test successful reads
        for (ConsistencyLevel cl : acceptedList) {
            try {
                query(12, cl);
            } catch (InvalidQueryException e) {
                List<String> acceptableErrorMessages = singletonList(
                        "ANY ConsistencyLevel is only supported for writes");
                assertTrue(acceptableErrorMessages.contains(e.getMessage()));
            }
        }

        // Test writes which should fail
        for (ConsistencyLevel cl : failList) {
            try {
                init(12, cl);
                fail(String.format("Test passed at CL.%s.", cl));
            } catch (UnavailableException e) {
                // expected to fail when the client has already marked the
                // node as DOWN
            } catch (WriteTimeoutException e) {
                // expected to fail when the client hasn't marked the
                // node as DOWN yet
            }
        }

        // Test reads which should fail
        for (ConsistencyLevel cl : failList) {
            try {
                query(12, cl);
                fail(String.format("Test passed at CL.%s.", cl));
            } catch (InvalidQueryException e) {
                List<String> acceptableErrorMessages = singletonList(
                        "EACH_QUORUM ConsistencyLevel is only supported for writes"
                );
                assertTrue(acceptableErrorMessages.contains(e.getMessage()), "Got unexpected message " + e.getMessage());
            } catch (ReadTimeoutException e) {
                // expected to fail when the client hasn't marked the
                // node as DOWN yet
            } catch (UnavailableException e) {
                // expected to fail when the client has already marked the
                // node as DOWN
            }
        }
    }

    @Test(groups = "long")
    @CCMConfig(numberOfNodes = 3,
            clusterProvider = "tokenAwareRoundRobinNoShuffleDowngrading")
    public void testRFTwoDowngradingCL() throws Throwable {
        createSchema(2);
        init(12, ConsistencyLevel.TWO);
        query(12, ConsistencyLevel.TWO);

        assertQueried(IP_PREFIX + '1', 0);
        assertQueried(IP_PREFIX + '2', 12);
        assertQueried(IP_PREFIX + '3', 0);

        resetCoordinators();
        stopAndWait(2);

        Set<ConsistencyLevel> acceptedList = EnumSet.allOf(ConsistencyLevel.class);
        // Remove serial consistencies as they require conditional read/writes
        acceptedList.remove(ConsistencyLevel.SERIAL);
        acceptedList.remove(ConsistencyLevel.LOCAL_SERIAL);

        // Test successful writes
        for (ConsistencyLevel cl : acceptedList) {
            try {
                init(12, cl);
            } catch (Exception e) {
                fail(String.format("Test failed at CL.%s with message: %s", cl, e.getMessage()));
            }
        }

        // Test successful reads
        for (ConsistencyLevel cl : acceptedList) {
            try {
                query(12, cl);
            } catch (InvalidQueryException e) {
                List<String> acceptableErrorMessages = Arrays.asList(
                        "ANY ConsistencyLevel is only supported for writes",
                        "EACH_QUORUM ConsistencyLevel is only supported for writes"
                );
                assertTrue(acceptableErrorMessages.contains(e.getMessage()), "Got unexpected message " + e.getMessage());
            }
        }
    }

    @Test(groups = "long")
    @CCMConfig(numberOfNodes = 3,
            clusterProvider = "roundRobinDowngrading")
    public void testRFThreeRoundRobinDowngradingCL() throws Throwable {
        testRFThreeDowngradingCL();
    }

    @Test(groups = "long")
    @CCMConfig(numberOfNodes = 3,
            clusterProvider = "tokenAwareRoundRobinNoShuffleDowngrading")
    public void testRFThreeTokenAwareDowngradingCL() throws Throwable {
        testRFThreeDowngradingCL();
    }

    private void testRFThreeDowngradingCL() throws Throwable {

        createSchema(3);
        init(12, ConsistencyLevel.ALL);
        query(12, ConsistencyLevel.ALL);

        try {
            // This test catches TokenAwarePolicy
            // However, full tests in LoadBalancingPolicyTest.java
            assertQueried(IP_PREFIX + '1', 0);
            assertQueried(IP_PREFIX + '2', 12);
            assertQueried(IP_PREFIX + '3', 0);
        } catch (AssertionError e) {
            // This test catches RoundRobinPolicy
            assertQueried(IP_PREFIX + '1', 4);
            assertQueried(IP_PREFIX + '2', 4);
            assertQueried(IP_PREFIX + '3', 4);
        }

        resetCoordinators();
        stopAndWait(2);

        Set<ConsistencyLevel> acceptedList = EnumSet.allOf(ConsistencyLevel.class);
        // Remove serial consistencies as they require conditional read/writes
        acceptedList.remove(ConsistencyLevel.SERIAL);
        acceptedList.remove(ConsistencyLevel.LOCAL_SERIAL);

        // Test successful writes
        for (ConsistencyLevel cl : acceptedList) {
            try {
                init(12, cl);
            } catch (Exception e) {
                fail(String.format("Test failed at CL.%s with message: %s", cl, e.getMessage()));
            }
        }

        // Test successful reads
        for (ConsistencyLevel cl : acceptedList) {
            try {
                query(12, cl);
            } catch (InvalidQueryException e) {
                List<String> acceptableErrorMessages = Arrays.asList(
                        "ANY ConsistencyLevel is only supported for writes",
                        "EACH_QUORUM ConsistencyLevel is only supported for writes"
                );
                assertTrue(acceptableErrorMessages.contains(e.getMessage()), "Got unexpected message " + e.getMessage());
            }
        }
    }

    @Test(groups = "long")
    @CCMConfig(
            numberOfNodes = {3, 3},
            clusterProvider = "tokenAwareRoundRobinNoShuffleDowngrading"
    )
    public void testRFThreeDowngradingCLTwoDCs() throws Throwable {
        createMultiDCSchema(3, 3);
        init(12, ConsistencyLevel.TWO);
        query(12, ConsistencyLevel.TWO);

        assertQueried(IP_PREFIX + '1', 0);
        assertQueried(IP_PREFIX + '2', 12);
        assertQueried(IP_PREFIX + '3', 0);
        assertQueried(IP_PREFIX + '4', 0);
        assertQueried(IP_PREFIX + '5', 0);
        assertQueried(IP_PREFIX + '6', 0);

        resetCoordinators();
        stopAndWait(3);

        List<ConsistencyLevel> acceptedList = Arrays.asList(
                ConsistencyLevel.ANY,
                ConsistencyLevel.ONE,
                ConsistencyLevel.TWO,
                ConsistencyLevel.QUORUM,
                ConsistencyLevel.THREE,
                ConsistencyLevel.ALL,
                ConsistencyLevel.LOCAL_QUORUM,
                ConsistencyLevel.EACH_QUORUM
        );

        List<ConsistencyLevel> failList = emptyList();

        // Test successful writes
        for (ConsistencyLevel cl : acceptedList) {
            logger.debug("Test successful init(): " + cl);
            try {
                init(12, cl);
            } catch (Exception e) {
                fail(String.format("Test failed at CL.%s with message: %s", cl, e.getMessage()));
            }
        }

        // Test successful reads
        for (ConsistencyLevel cl : acceptedList) {
            logger.debug("Test successful query(): " + cl);
            try {
                query(12, cl);
            } catch (InvalidQueryException e) {
                List<String> acceptableErrorMessages = Arrays.asList(
                        "EACH_QUORUM ConsistencyLevel is only supported for writes",
                        "ANY ConsistencyLevel is only supported for writes");
                assertTrue(acceptableErrorMessages.contains(e.getMessage()), String.format("Received: %s", e.getMessage()));
            }
        }

        // Test writes which should fail
        for (ConsistencyLevel cl : failList) {
            logger.debug("Test failure init(): " + cl);
            try {
                init(12, cl);
                fail(String.format("Test passed at CL.%s.", cl));
            } catch (UnavailableException e) {
                // expected to fail when the client has already marked the
                // node as DOWN
            } catch (WriteTimeoutException e) {
                // expected to fail when the client hasn't marked the
                // node as DOWN yet
            }
        }

        // Test reads which should fail
        for (ConsistencyLevel cl : failList) {
            logger.debug("Test failure query(): " + cl);
            try {
                query(12, cl);
                fail(String.format("Test passed at CL.%s.", cl));
            } catch (ReadTimeoutException e) {
                // expected to fail when the client hasn't marked the
                // node as DOWN yet
            } catch (UnavailableException e) {
                // expected to fail when the client has already marked the
                // node as DOWN
            }
        }
    }

    @Test(groups = "long")
    @CCMConfig(
            numberOfNodes = {3, 3},
            clusterProvider = "tokenAwareDCAwareRoundRobinNoShuffleDowngrading"
    )
    public void testRFThreeDowngradingCLTwoDCsDCAware() throws Throwable {
<<<<<<< HEAD
        Cluster.Builder builder = Cluster.builder()
                .withLoadBalancingPolicy(new TokenAwarePolicy(DCAwareRoundRobinPolicy.builder().withLocalDc("dc2").build(), false))
                .withRetryPolicy(DowngradingConsistencyRetryPolicy.INSTANCE);
        CCMBridge.CCMCluster c = CCMBridge.buildCluster(3, 3, builder);
        try {

            createMultiDCSchema(c.session, 3, 3);
            init(c, 12, ConsistencyLevel.TWO);
            query(c, 12, ConsistencyLevel.TWO);

            assertQueried(CCMBridge.IP_PREFIX + '1', 0);
            assertQueried(CCMBridge.IP_PREFIX + '2', 0);
            assertQueried(CCMBridge.IP_PREFIX + '3', 0);
            assertQueried(CCMBridge.IP_PREFIX + '4', 0);
            assertQueried(CCMBridge.IP_PREFIX + '5', 12);
            assertQueried(CCMBridge.IP_PREFIX + '6', 0);

            resetCoordinators();
            c.cassandraCluster.stop(2);

            List<ConsistencyLevel> acceptedList = Arrays.asList(
                    ConsistencyLevel.ANY,
                    ConsistencyLevel.ONE,
                    ConsistencyLevel.TWO,
                    ConsistencyLevel.QUORUM,
                    ConsistencyLevel.THREE,
                    ConsistencyLevel.ALL,
                    ConsistencyLevel.LOCAL_QUORUM,
                    ConsistencyLevel.EACH_QUORUM
            );

            List<ConsistencyLevel> failList = Arrays.asList();

            // Test successful writes
            for (ConsistencyLevel cl : acceptedList) {
                try {
                    init(c, 12, cl);
                } catch (Exception e) {
                    fail(String.format("Test failed at CL.%s with message: %s", cl, e.getMessage()));
                }
=======
        createMultiDCSchema(3, 3);
        init(12, ConsistencyLevel.TWO);
        query(12, ConsistencyLevel.TWO);

        assertQueried(IP_PREFIX + '1', 0);
        assertQueried(IP_PREFIX + '2', 0);
        assertQueried(IP_PREFIX + '3', 0);
        assertQueried(IP_PREFIX + '4', 0);
        assertQueried(IP_PREFIX + '5', 12);
        assertQueried(IP_PREFIX + '6', 0);

        resetCoordinators();
        stopAndWait(2);

        List<ConsistencyLevel> acceptedList = Arrays.asList(
                ConsistencyLevel.ANY,
                ConsistencyLevel.ONE,
                ConsistencyLevel.TWO,
                ConsistencyLevel.QUORUM,
                ConsistencyLevel.THREE,
                ConsistencyLevel.ALL,
                ConsistencyLevel.LOCAL_QUORUM,
                ConsistencyLevel.EACH_QUORUM
        );

        List<ConsistencyLevel> failList = emptyList();

        // Test successful writes
        for (ConsistencyLevel cl : acceptedList) {
            try {
                init(12, cl);
            } catch (Exception e) {
                fail(String.format("Test failed at CL.%s with message: %s", cl, e.getMessage()));
>>>>>>> 9300eb71
            }
        }

        // Test successful reads
        for (ConsistencyLevel cl : acceptedList) {
            try {
                query(12, cl);
            } catch (InvalidQueryException e) {
                List<String> acceptableErrorMessages = Arrays.asList(
                        "EACH_QUORUM ConsistencyLevel is only supported for writes",
                        "ANY ConsistencyLevel is only supported for writes");
                assertTrue(acceptableErrorMessages.contains(e.getMessage()), String.format("Received: %s", e.getMessage()));
            }
        }

        // Test writes which should fail
        for (ConsistencyLevel cl : failList) {
            try {
                init(12, cl);
                fail(String.format("Test passed at CL.%s.", cl));
            } catch (UnavailableException e) {
                // expected to fail when the client has already marked the
                // node as DOWN
            } catch (WriteTimeoutException e) {
                // expected to fail when the client hasn't marked the
                // node as DOWN yet
            }
        }

        // Test reads which should fail
        for (ConsistencyLevel cl : failList) {
            try {
                query(12, cl);
                fail(String.format("Test passed at CL.%s.", cl));
            } catch (ReadTimeoutException e) {
                // expected to fail when the client hasn't marked the
                // node as DOWN yet
            } catch (UnavailableException e) {
                // expected to fail when the client has already marked the
                // node as DOWN
            }
        }
    }

    private void stopAndWait(int node) {
        logger.debug("Stopping node " + node);
        ccm.stop(node);
        ccm.waitForDown(node);// this uses port ping
        TestUtils.waitForDown(ipOfNode(node), cluster, 10); // this uses UP/DOWN events
        logger.debug("Node " + node + " stopped, sleeping one extra minute to allow nodes to gossip");
        Uninterruptibles.sleepUninterruptibly(1, TimeUnit.MINUTES);
    }

}<|MERGE_RESOLUTION|>--- conflicted
+++ resolved
@@ -640,48 +640,6 @@
             clusterProvider = "tokenAwareDCAwareRoundRobinNoShuffleDowngrading"
     )
     public void testRFThreeDowngradingCLTwoDCsDCAware() throws Throwable {
-<<<<<<< HEAD
-        Cluster.Builder builder = Cluster.builder()
-                .withLoadBalancingPolicy(new TokenAwarePolicy(DCAwareRoundRobinPolicy.builder().withLocalDc("dc2").build(), false))
-                .withRetryPolicy(DowngradingConsistencyRetryPolicy.INSTANCE);
-        CCMBridge.CCMCluster c = CCMBridge.buildCluster(3, 3, builder);
-        try {
-
-            createMultiDCSchema(c.session, 3, 3);
-            init(c, 12, ConsistencyLevel.TWO);
-            query(c, 12, ConsistencyLevel.TWO);
-
-            assertQueried(CCMBridge.IP_PREFIX + '1', 0);
-            assertQueried(CCMBridge.IP_PREFIX + '2', 0);
-            assertQueried(CCMBridge.IP_PREFIX + '3', 0);
-            assertQueried(CCMBridge.IP_PREFIX + '4', 0);
-            assertQueried(CCMBridge.IP_PREFIX + '5', 12);
-            assertQueried(CCMBridge.IP_PREFIX + '6', 0);
-
-            resetCoordinators();
-            c.cassandraCluster.stop(2);
-
-            List<ConsistencyLevel> acceptedList = Arrays.asList(
-                    ConsistencyLevel.ANY,
-                    ConsistencyLevel.ONE,
-                    ConsistencyLevel.TWO,
-                    ConsistencyLevel.QUORUM,
-                    ConsistencyLevel.THREE,
-                    ConsistencyLevel.ALL,
-                    ConsistencyLevel.LOCAL_QUORUM,
-                    ConsistencyLevel.EACH_QUORUM
-            );
-
-            List<ConsistencyLevel> failList = Arrays.asList();
-
-            // Test successful writes
-            for (ConsistencyLevel cl : acceptedList) {
-                try {
-                    init(c, 12, cl);
-                } catch (Exception e) {
-                    fail(String.format("Test failed at CL.%s with message: %s", cl, e.getMessage()));
-                }
-=======
         createMultiDCSchema(3, 3);
         init(12, ConsistencyLevel.TWO);
         query(12, ConsistencyLevel.TWO);
@@ -715,7 +673,6 @@
                 init(12, cl);
             } catch (Exception e) {
                 fail(String.format("Test failed at CL.%s with message: %s", cl, e.getMessage()));
->>>>>>> 9300eb71
             }
         }
 
