--- conflicted
+++ resolved
@@ -1,12 +1,6 @@
 ## Changelog
 
-<<<<<<< HEAD
 ### 2.1.7 (in progress)
-=======
-### 2.0.11 (in progress)
-
-- [bug] Fix SpeculativeExecutionPolicy.init() and close() are never called (JAVA-796)
->>>>>>> 0bef855b
 
 - [improvement] Make NativeColumnType a top-level class (JAVA-715)
 - [improvement] Unify "Target" enum for schema elements (JAVA-782)
@@ -223,6 +217,18 @@
 - [bug] Avoid classloader leak in Tomcat (JAVA-343)
 - [bug] Avoid deadlock in onAdd/onUp (JAVA-387)
 - [bug] Make metadata parsing more lenient (JAVA-377, JAVA-391)
+
+
+### 2.0.11 (in progress)
+
+- [bug] Fix SpeculativeExecutionPolicy.init() and close() are never called (JAVA-796)
+
+Merged from 2.0.10_fixes branch:
+
+- [improvement] Use Netty's pooled ByteBufAllocator by default (JAVA-756)
+- [improvement] Expose "unsafe" paging state API (JAVA-759)
+- [bug] Fix getObject by name (JAVA-767)
+- [bug] Prevent race during pool initialization (JAVA-768)
 
 
 ### 2.0.10.1
